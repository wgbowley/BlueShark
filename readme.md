--- conflicted
+++ resolved
@@ -11,13 +11,8 @@
 This initial release supports FEMM (Finite Element Method Magnetics) as the primary solver and renderer. Planned future releases will expand support to include additional solvers.
 
 ## Example Simulation
-<<<<<<< HEAD
-A full example of a magnetic simulation of a tubular linear motor is available in the repository:<br>
+A full example of a magnetic simulation of a tubular linear motor is available in the repository:
 [examples/tubular/simulate.py](examples/tubular/simulate.py)
-=======
-A full example of a magnetic simulation of a tubular linear motor is available in the repository:
-[examples/tubular/simulate.py](examples/tubular_motor.py)
->>>>>>> 59e100a5
 
 ## Installation
 
